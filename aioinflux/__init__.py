# flake8: noqa
import warnings

no_pandas_warning = "Pandas/Numpy is not available. Support for 'dataframe' mode is disabled."

try:
    import pandas as pd
    import numpy as np
except ModuleNotFoundError:
    pd = None
    np = None
    warnings.warn(no_pandas_warning)

from .client import InfluxDBClient, InfluxDBError, InfluxDBWriteError, logger
from .iterutils import iterpoints, InfluxDBResult, InfluxDBChunkedResult

<<<<<<< HEAD
__version__ = '0.3.3'
=======
__version__ = '0.3.4dev0'
>>>>>>> ebe64d52
<|MERGE_RESOLUTION|>--- conflicted
+++ resolved
@@ -14,8 +14,4 @@
 from .client import InfluxDBClient, InfluxDBError, InfluxDBWriteError, logger
 from .iterutils import iterpoints, InfluxDBResult, InfluxDBChunkedResult
 
-<<<<<<< HEAD
-__version__ = '0.3.3'
-=======
-__version__ = '0.3.4dev0'
->>>>>>> ebe64d52
+__version__ = '0.3.4dev0'